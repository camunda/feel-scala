/*
 * Copyright Camunda Services GmbH and/or licensed to Camunda Services GmbH
 * under one or more contributor license agreements. See the NOTICE file
 * distributed with this work for additional information regarding copyright
 * ownership. Camunda licenses this file to you under the Apache License,
 * Version 2.0; you may not use this file except in compliance with the License.
 * You may obtain a copy of the License at
 *
 *     http://www.apache.org/licenses/LICENSE-2.0
 *
 * Unless required by applicable law or agreed to in writing, software
 * distributed under the License is distributed on an "AS IS" BASIS,
 * WITHOUT WARRANTIES OR CONDITIONS OF ANY KIND, either express or implied.
 * See the License for the specific language governing permissions and
 * limitations under the License.
 */
package org.camunda.feel.impl.builtin

import java.time.{LocalDate, LocalDateTime, LocalTime, ZoneId, ZonedDateTime}

import org.camunda.feel.impl.FeelIntegrationTest
import org.camunda.feel.syntaxtree.{
  ValDate,
  ValDateTime,
  ValNumber,
  ValString,
  ValDayTimeDuration,
  ValYearMonthDuration
}
import org.scalatest.BeforeAndAfter
import org.scalatest.matchers.should.Matchers
import org.scalatest.flatspec.AnyFlatSpec
import org.camunda.feel.{stringToDayTimeDuration, stringToYearMonthDuration}

class BuiltinTemporalFunctionsTest
    extends AnyFlatSpec
    with Matchers
    with FeelIntegrationTest
    with BeforeAndAfter {

  private val now = ZonedDateTime.of(
    LocalDate.parse("2020-07-31"),
    LocalTime.parse("14:27:30"),
    ZoneId.of("Europe/Berlin")
  )

  private val date = "date(2019,9,17)"
  private val localDateTime = """date and time("2019-09-17T14:30:00")"""
  private val dateTime =
    """date and time("2019-09-17T14:30:00@Europe/Berlin")"""

  "The now() function" should "return the current date-time" in withClock {
    clock =>
      clock.currentTime(now)
      eval(""" now() """) should be(ValDateTime(now))
  }

  "The today() function" should "return the current date" in withClock {
    clock =>
      clock.currentTime(now)
      eval(""" today() """) should be(ValDate(now.toLocalDate))
  }

  "The day of year() function" should "return the day within the year" in {

    eval(s"day of year($date)") should be(ValNumber(260))
    eval(s"day of year($localDateTime) ") should be(ValNumber(260))
    eval(s"day of year($dateTime) ") should be(ValNumber(260))

    eval(s""" day of year(date("2019-12-31")) """) should be(ValNumber(365))
    eval(s""" day of year(date("2020-12-31")) """) should be(ValNumber(366))
  }

  "The day of week() function" should "return the day of the week" in {

    eval(s"day of week($date)") should be(ValString("Tuesday"))
    eval(s"day of week($localDateTime)") should be(ValString("Tuesday"))
    eval(s"day of week($dateTime)") should be(ValString("Tuesday"))
  }

  "The month of year() function" should "return the month of the year" in {

    eval(s"month of year($date)") should be(ValString("September"))
    eval(s"month of year($localDateTime)") should be(ValString("September"))
    eval(s"month of year($dateTime)") should be(ValString("September"))
  }

  "The week of year() function" should "return the number of week within the year" in {

    eval(s"week of year($date)") should be(ValNumber(38))
    eval(s"week of year($localDateTime)") should be(ValNumber(38))
    eval(s"week of year($dateTime)") should be(ValNumber(38))

    eval(""" week of year(date(2003,12,29)) """) should be(ValNumber(1))
    eval(""" week of year(date(2004,1,4)) """) should be(ValNumber(1))
    eval(""" week of year(date(2005,1,1)) """) should be(ValNumber(53))
    eval(""" week of year(date(2005,1,3)) """) should be(ValNumber(1))
    eval(""" week of year(date(2005,1,9)) """) should be(ValNumber(1))
  }

  "A abs() function" should "return the absolute value of a days-time-duration" in {
    eval(""" abs(duration("PT5H")) """) should be(ValDayTimeDuration("PT5H"))
    eval(""" abs(duration("-PT5H")) """) should be(ValDayTimeDuration("PT5H"))
  }

  it should "return the absolute value of a years-months-duration" in {
    eval(""" abs(duration("P2M")) """) should be(ValYearMonthDuration("P2M"))
    eval(""" abs(duration("-P2M")) """) should be(ValYearMonthDuration("P2M"))
  }

<<<<<<< HEAD
<<<<<<< HEAD
=======
  "A datetime and zone() function" should "return the date time in the zone" in {
    eval(s""" datetime and zone("2020-07-31T12:27:30Z", "Z") """) should be(
      ValDateTime(ZonedDateTime.parse("2020-07-31T12:27:30Z")))
  }

>>>>>>> 508
=======
  "A last day of month() function" should "return the the last day of the month" in {
    eval(""" last day of month(date(2022,10,17)) """) should be(
      ValDate(LocalDate.parse("2022-10-31")))

    eval(s"last day of month($date)") should be(
      ValDate(LocalDate.parse("2019-09-30")))
    eval(s"last day of month($localDateTime)") should be(
      ValDate(LocalDate.parse("2019-09-30")))
    eval(s"last day of month($dateTime)") should be(
      ValDate(LocalDate.parse("2019-09-30")))
  }

  it should "take the leap years into account" in {
    eval(""" last day of month(date("2022-02-01")) """) should be(
      ValDate(LocalDate.parse("2022-02-28")))

    eval(""" last day of month(date("2024-02-01")) """) should be(
      ValDate(LocalDate.parse("2024-02-29")))
  }

>>>>>>> 5345221d
}<|MERGE_RESOLUTION|>--- conflicted
+++ resolved
@@ -16,7 +16,7 @@
  */
 package org.camunda.feel.impl.builtin
 
-import java.time.{LocalDate, LocalDateTime, LocalTime, ZoneId, ZonedDateTime}
+import java.time.{LocalDate, LocalTime, ZoneId, ZonedDateTime}
 
 import org.camunda.feel.impl.FeelIntegrationTest
 import org.camunda.feel.syntaxtree.{
@@ -108,16 +108,6 @@
     eval(""" abs(duration("-P2M")) """) should be(ValYearMonthDuration("P2M"))
   }
 
-<<<<<<< HEAD
-<<<<<<< HEAD
-=======
-  "A datetime and zone() function" should "return the date time in the zone" in {
-    eval(s""" datetime and zone("2020-07-31T12:27:30Z", "Z") """) should be(
-      ValDateTime(ZonedDateTime.parse("2020-07-31T12:27:30Z")))
-  }
-
->>>>>>> 508
-=======
   "A last day of month() function" should "return the the last day of the month" in {
     eval(""" last day of month(date(2022,10,17)) """) should be(
       ValDate(LocalDate.parse("2022-10-31")))
@@ -138,5 +128,4 @@
       ValDate(LocalDate.parse("2024-02-29")))
   }
 
->>>>>>> 5345221d
 }