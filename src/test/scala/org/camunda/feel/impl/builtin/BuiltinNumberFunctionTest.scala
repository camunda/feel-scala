/*
 * Copyright Camunda Services GmbH and/or licensed to Camunda Services GmbH
 * under one or more contributor license agreements. See the NOTICE file
 * distributed with this work for additional information regarding copyright
 * ownership. Camunda licenses this file to you under the Apache License,
 * Version 2.0; you may not use this file except in compliance with the License.
 * You may obtain a copy of the License at
 *
 *     http://www.apache.org/licenses/LICENSE-2.0
 *
 * Unless required by applicable law or agreed to in writing, software
 * distributed under the License is distributed on an "AS IS" BASIS,
 * WITHOUT WARRANTIES OR CONDITIONS OF ANY KIND, either express or implied.
 * See the License for the specific language governing permissions and
 * limitations under the License.
 */
package org.camunda.feel.impl.builtin

import org.camunda.feel.impl.FeelIntegrationTest
import org.camunda.feel.syntaxtree._
import org.scalatest.{FlatSpec, Matchers}

import scala.math.BigDecimal.{double2bigDecimal, int2bigDecimal}

/**
  * @author Philipp
  */
class BuiltinNumberFunctionsTest
    extends FlatSpec
    with Matchers
    with FeelIntegrationTest {

  "A decimal() function" should "return number with a given scale" in {

    eval(" decimal((1/3), 2) ") should be(ValNumber(0.33))
    eval(" decimal(1.5, 0) ") should be(ValNumber(2))
    eval(" decimal(2.5, 0) ") should be(ValNumber(2))
  }

  it should "use the given rounding mode" in {
    // see https://docs.oracle.com/javase/7/docs/api/java/math/RoundingMode.html

    eval(""" decimal(5.5, 0, "UP") """) should be(ValNumber(6))
    eval(""" decimal(5.5, 0, "DOWN") """) should be(ValNumber(5))
    eval(""" decimal(5.5, 0, "CEILING") """) should be(ValNumber(6))
    eval(""" decimal(5.5, 0, "FLOOR") """) should be(ValNumber(5))
    eval(""" decimal(5.5, 0, "HALF_UP") """) should be(ValNumber(6))
    eval(""" decimal(5.5, 0, "HALF_DOWN") """) should be(ValNumber(5))
    eval(""" decimal(5.5, 0, "HALF_EVEN") """) should be(ValNumber(6))
    eval(""" decimal(5.5, 0, "UNNECESSARY") """) should be(
      ValError(
        "Failed to apply rounding mode 'UNNECESSARY': Rounding necessary"))

    eval(""" decimal(2.5, 0, "UP") """) should be(ValNumber(3))
    eval(""" decimal(2.5, 0, "DOWN") """) should be(ValNumber(2))
    eval(""" decimal(2.5, 0, "CEILING") """) should be(ValNumber(3))
    eval(""" decimal(2.5, 0, "FLOOR") """) should be(ValNumber(2))
    eval(""" decimal(2.5, 0, "HALF_UP") """) should be(ValNumber(3))
    eval(""" decimal(2.5, 0, "HALF_DOWN") """) should be(ValNumber(2))
    eval(""" decimal(2.5, 0, "HALF_EVEN") """) should be(ValNumber(2))
    eval(""" decimal(2.5, 0, "UNNECESSARY") """) should be(
      ValError(
        "Failed to apply rounding mode 'UNNECESSARY': Rounding necessary"))

    eval(""" decimal(1.6, 0, "UP") """) should be(ValNumber(2))
    eval(""" decimal(1.6, 0, "DOWN") """) should be(ValNumber(1))
    eval(""" decimal(1.6, 0, "CEILING") """) should be(ValNumber(2))
    eval(""" decimal(1.6, 0, "FLOOR") """) should be(ValNumber(1))
    eval(""" decimal(1.6, 0, "HALF_UP") """) should be(ValNumber(2))
    eval(""" decimal(1.6, 0, "HALF_DOWN") """) should be(ValNumber(2))
    eval(""" decimal(1.6, 0, "HALF_EVEN") """) should be(ValNumber(2))
    eval(""" decimal(1.6, 0, "UNNECESSARY") """) should be(
      ValError(
        "Failed to apply rounding mode 'UNNECESSARY': Rounding necessary"))

    eval(""" decimal(1.1, 0, "UP") """) should be(ValNumber(2))
    eval(""" decimal(1.1, 0, "DOWN") """) should be(ValNumber(1))
    eval(""" decimal(1.1, 0, "CEILING") """) should be(ValNumber(2))
    eval(""" decimal(1.1, 0, "FLOOR") """) should be(ValNumber(1))
    eval(""" decimal(1.1, 0, "HALF_UP") """) should be(ValNumber(1))
    eval(""" decimal(1.1, 0, "HALF_DOWN") """) should be(ValNumber(1))
    eval(""" decimal(1.1, 0, "HALF_EVEN") """) should be(ValNumber(1))
    eval(""" decimal(1.1, 0, "UNNECESSARY") """) should be(
      ValError(
        "Failed to apply rounding mode 'UNNECESSARY': Rounding necessary"))

    eval(""" decimal(1.0, 0, "UP") """) should be(ValNumber(1))
    eval(""" decimal(1.0, 0, "DOWN") """) should be(ValNumber(1))
    eval(""" decimal(1.0, 0, "CEILING") """) should be(ValNumber(1))
    eval(""" decimal(1.0, 0, "FLOOR") """) should be(ValNumber(1))
    eval(""" decimal(1.0, 0, "HALF_UP") """) should be(ValNumber(1))
    eval(""" decimal(1.0, 0, "HALF_DOWN") """) should be(ValNumber(1))
    eval(""" decimal(1.0, 0, "HALF_EVEN") """) should be(ValNumber(1))
    eval(""" decimal(1.0, 0, "UNNECESSARY") """) should be(ValNumber(1))

    eval(""" decimal(-1.0, 0, "UP") """) should be(ValNumber(-1))
    eval(""" decimal(-1.0, 0, "DOWN") """) should be(ValNumber(-1))
    eval(""" decimal(-1.0, 0, "CEILING") """) should be(ValNumber(-1))
    eval(""" decimal(-1.0, 0, "FLOOR") """) should be(ValNumber(-1))
    eval(""" decimal(-1.0, 0, "HALF_UP") """) should be(ValNumber(-1))
    eval(""" decimal(-1.0, 0, "HALF_DOWN") """) should be(ValNumber(-1))
    eval(""" decimal(-1.0, 0, "HALF_EVEN") """) should be(ValNumber(-1))
    eval(""" decimal(-1.0, 0, "UNNECESSARY") """) should be(ValNumber(-1))

    eval(""" decimal(-1.1, 0, "UP") """) should be(ValNumber(-2))
    eval(""" decimal(-1.1, 0, "DOWN") """) should be(ValNumber(-1))
    eval(""" decimal(-1.1, 0, "CEILING") """) should be(ValNumber(-1))
    eval(""" decimal(-1.1, 0, "FLOOR") """) should be(ValNumber(-2))
    eval(""" decimal(-1.1, 0, "HALF_UP") """) should be(ValNumber(-1))
    eval(""" decimal(-1.1, 0, "HALF_DOWN") """) should be(ValNumber(-1))
    eval(""" decimal(-1.1, 0, "HALF_EVEN") """) should be(ValNumber(-1))
    eval(""" decimal(-1.1, 0, "UNNECESSARY") """) should be(
      ValError(
        "Failed to apply rounding mode 'UNNECESSARY': Rounding necessary"))

    eval(""" decimal(-1.6, 0, "UP") """) should be(ValNumber(-2))
    eval(""" decimal(-1.6, 0, "DOWN") """) should be(ValNumber(-1))
    eval(""" decimal(-1.6, 0, "CEILING") """) should be(ValNumber(-1))
    eval(""" decimal(-1.6, 0, "FLOOR") """) should be(ValNumber(-2))
    eval(""" decimal(-1.6, 0, "HALF_UP") """) should be(ValNumber(-2))
    eval(""" decimal(-1.6, 0, "HALF_DOWN") """) should be(ValNumber(-2))
    eval(""" decimal(-1.6, 0, "HALF_EVEN") """) should be(ValNumber(-2))
    eval(""" decimal(-1.6, 0, "UNNECESSARY") """) should be(
      ValError(
        "Failed to apply rounding mode 'UNNECESSARY': Rounding necessary"))

    eval(""" decimal(-2.5, 0, "UP") """) should be(ValNumber(-3))
    eval(""" decimal(-2.5, 0, "DOWN") """) should be(ValNumber(-2))
    eval(""" decimal(-2.5, 0, "CEILING") """) should be(ValNumber(-2))
    eval(""" decimal(-2.5, 0, "FLOOR") """) should be(ValNumber(-3))
    eval(""" decimal(-2.5, 0, "HALF_UP") """) should be(ValNumber(-3))
    eval(""" decimal(-2.5, 0, "HALF_DOWN") """) should be(ValNumber(-2))
    eval(""" decimal(-2.5, 0, "HALF_EVEN") """) should be(ValNumber(-2))
    eval(""" decimal(-2.5, 0, "UNNECESSARY") """) should be(
      ValError(
        "Failed to apply rounding mode 'UNNECESSARY': Rounding necessary"))

    eval(""" decimal(-5.5, 0, "UP") """) should be(ValNumber(-6))
    eval(""" decimal(-5.5, 0, "DOWN") """) should be(ValNumber(-5))
    eval(""" decimal(-5.5, 0, "CEILING") """) should be(ValNumber(-5))
    eval(""" decimal(-5.5, 0, "FLOOR") """) should be(ValNumber(-6))
    eval(""" decimal(-5.5, 0, "HALF_UP") """) should be(ValNumber(-6))
    eval(""" decimal(-5.5, 0, "HALF_DOWN") """) should be(ValNumber(-5))
    eval(""" decimal(-5.5, 0, "HALF_EVEN") """) should be(ValNumber(-6))
    eval(""" decimal(-5.5, 0, "UNNECESSARY") """) should be(
      ValError(
        "Failed to apply rounding mode 'UNNECESSARY': Rounding necessary"))
  }

  it should "use the given rounding mode (case-insensitive)" in {
    eval(""" decimal(1.5, 0, "CEILING") """) should be(ValNumber(2))
    eval(""" decimal(1.5, 0, "ceiling") """) should be(ValNumber(2))
    eval(""" decimal(1.5, 0, "CeiLing") """) should be(ValNumber(2))
  }

  it should "fail if the rounding mode is not valid" in {
    // invalid rounding mode
    eval(""" decimal(1.5, 0, "unknown") """) should be(
      ValError(
        "Illegal argument 'unknown' for rounding mode. Must be one of: UP, DOWN, CEILING, FLOOR, HALF_UP, HALF_DOWN, HALF_EVEN, UNNECESSARY")
    )

  }

  "A floor() function" should "return greatest integer <= _" in {

    eval(" floor(1.5) ") should be(ValNumber(1))
    eval(" floor(-1.5) ") should be(ValNumber(-2))
  }

  "A ceiling() function" should "return smallest integer >= _" in {

    eval(" ceiling(1.5) ") should be(ValNumber(2))
    eval(" ceiling(-1.5) ") should be(ValNumber(-1))
  }

  "A abs() function" should "return absolute value" in {

    eval(" abs(10) ") should be(ValNumber(10))
    eval(" abs(-10) ") should be(ValNumber(10))
  }

  "A modulo() function" should "return the remainder of the division of dividend by divisor" in {

    eval(" modulo(12, 5) ") should be(ValNumber(2))
  }

  it should "return the negative reminder of the division of dividend by divisor" in {

    eval(" modulo(12, -5) ") should be(ValNumber(-3))
    eval(" modulo(-12, -5) ") should be(ValNumber(-2))
    eval(" modulo(10.1, -4.5) ") should be(ValNumber(-3.4))
    eval(" modulo(-10.1, -4.5) ") should be(ValNumber(-1.1))
  }

  it should "return the positive reminder of the division of dividend by divisor" in {

    eval(" modulo(-12, 5) ") should be(ValNumber(3))
    eval(" modulo(-10.1, 4.5) ") should be(ValNumber(3.4))
  }

  "A sqrt() function" should "return square root" in {

    eval(" sqrt(16) ") should be(ValNumber(4))
    eval(" sqrt(-1) ") should be(ValNull)
  }

  "A log() function" should "return natural logarithm" in {

    eval(" log( 10 ) ") should be(ValNumber(2.302585092994046))
  }

  "A exp() function" should "return Euler’s number e raised to the power of number" in {

    eval(" exp( 5 ) ") should be(ValNumber(148.4131591025766))
  }

  "A odd() function" should "return true if number is odd" in {

    eval(" odd(5) ") should be(ValBoolean(true))
    eval(" odd(2) ") should be(ValBoolean(false))
  }

  it should "return true if negative number is odd" in {

    eval(" odd(-5)") should be(ValBoolean(true))
    eval(" odd(-2)") should be(ValBoolean(false))
  }

<<<<<<< HEAD
  it should "return true if negative number is odd" in {

    eval(" odd(-5)") should be(ValBoolean(true))
    eval(" odd(-2)") should be(ValBoolean(false))
  }

=======
>>>>>>> eb0e3b94
  "A even() function" should "return true if number is even" in {

    eval(" even(5) ") should be(ValBoolean(false))
    eval(" even(2) ") should be(ValBoolean(true))
  }

}<|MERGE_RESOLUTION|>--- conflicted
+++ resolved
@@ -227,19 +227,10 @@
     eval(" odd(-2)") should be(ValBoolean(false))
   }
 
-<<<<<<< HEAD
   it should "return true if negative number is odd" in {
 
     eval(" odd(-5)") should be(ValBoolean(true))
     eval(" odd(-2)") should be(ValBoolean(false))
   }
 
-=======
->>>>>>> eb0e3b94
-  "A even() function" should "return true if number is even" in {
-
-    eval(" even(5) ") should be(ValBoolean(false))
-    eval(" even(2) ") should be(ValBoolean(true))
-  }
-
 }