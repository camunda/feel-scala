package org.camunda.feel.impl.builtin

import org.camunda.feel.Number
import org.camunda.feel.impl.builtin.BuiltinFunction.builtinFunction
import org.camunda.feel.syntaxtree.{
  Val,
  ValBoolean,
  ValError,
  ValNull,
  ValNumber,
  ValString
}

import scala.math.BigDecimal.RoundingMode

object NumericBuiltinFunctions {

  def functions = Map(
    "decimal" -> List(decimalFunction, decimalFunction3),
<<<<<<< HEAD
    "floor" -> List(floorFunction),
    "ceiling" -> List(ceilingFunction),
    "abs" -> List(absFunction(paramName = "number"),
                  absFunction(paramName = "n")),
=======
    "floor" -> List(floorFunction, floorFunction2),
    "ceiling" -> List(ceilingFunction, ceilingFunction2),
    "abs" -> List(absFunction(paramName = "number"), absFunction(paramName = "n")),
>>>>>>> 8d75946c
    "modulo" -> List(moduloFunction),
    "sqrt" -> List(sqrtFunction),
    "log" -> List(logFunction),
    "exp" -> List(expFunction),
    "odd" -> List(oddFunction),
    "even" -> List(evenFunction),
    "round up" -> List(roundUpFunction),
    "round down" -> List(roundDownFunction),
    "round half up" -> List(roundHalfUpFunction),
    "round half down" -> List(roundHalfDownFunction)
  )

  private def decimalFunction = builtinFunction(
    params = List("n", "scale"),
    invoke = {
      case List(ValNumber(n), ValNumber(scale)) =>
        round(n, scale, RoundingMode.HALF_EVEN)
    }
  )

  def decimalFunction3 = builtinFunction(
    params = List("n", "scale", "mode"),
    invoke = {
      case List(ValNumber(n), ValNumber(scale), ValString(mode))
          if (isRoundingMode(mode)) => {
        val roundingMode = RoundingMode.withName(mode.toUpperCase)
        round(n, scale, roundingMode)
      }
      case List(ValNumber(_), ValNumber(_), ValString(mode)) => {
        val roundingModes = RoundingMode.values.mkString(", ")
        ValError(
          s"Illegal argument '$mode' for rounding mode. Must be one of: $roundingModes")
      }
    }
  )

  private def floorFunction2 =
    builtinFunction(params = List("n", "scala"), invoke = {
      case List(ValNumber(n), ValNumber(scale)) => round(n, scale, RoundingMode.FLOOR)
    })

  private def ceilingFunction2 =
    builtinFunction(params = List("n", "scale"), invoke = {
      case List(ValNumber(n), ValNumber(scale)) => round(n, scale, RoundingMode.CEILING)
    })

  private def floorFunction =
    builtinFunction(params = List("n"), invoke = {
      case List(ValNumber(n)) => round(n, 0, RoundingMode.FLOOR)
    })

  private def ceilingFunction =
    builtinFunction(params = List("n"), invoke = {
      case List(ValNumber(n)) => round(n, 0, RoundingMode.CEILING)
    })

  private def isRoundingMode(mode: String) =
    RoundingMode.values.map(_.toString).contains(mode.toUpperCase)

  private def round(n: Number,
                    scale: Number,
                    roundingMode: RoundingMode.Value): Val = {
    try {
      val x = n.setScale(scale.intValue, roundingMode)
      ValNumber(x)
    } catch {
      case e: ArithmeticException =>
        ValError(
          s"Failed to apply rounding mode '$roundingMode': ${e.getMessage}")
    }
  }

  private def absFunction(paramName: String) =
    builtinFunction(params = List(paramName), invoke = {
      case List(ValNumber(n)) => ValNumber(n.abs)
    })

  private def moduloFunction =
    builtinFunction(params = List("dividend", "divisor"), invoke = {
      case List(ValNumber(dividend), ValNumber(divisor)) =>
        ValNumber(((dividend % divisor) + divisor) % divisor)
    })

  private def sqrtFunction =
    builtinFunction(params = List("number"), invoke = {
      case List(ValNumber(n)) if n < 0 => ValNull
      case List(ValNumber(n))          => ValNumber(Math.sqrt(n.toDouble))
    })

  private def logFunction =
    builtinFunction(params = List("number"), invoke = {
      case List(ValNumber(n)) => ValNumber(Math.log(n.toDouble))
    })

  private def expFunction =
    builtinFunction(params = List("number"), invoke = {
      case List(ValNumber(n)) => ValNumber(Math.exp(n.toDouble))
    })

  private def oddFunction =
    builtinFunction(params = List("number"), invoke = {
      case List(ValNumber(n)) => ValBoolean(n.abs % 2 == 1)
    })

  private def evenFunction =
    builtinFunction(params = List("number"), invoke = {
      case List(ValNumber(n)) => ValBoolean(n % 2 == 0)
    })

  private def roundUpFunction =
    builtinFunction(params = List("n", "scale"), invoke = {
      case List(ValNumber(n), ValNumber(scale)) =>
        round(n, scale, RoundingMode.UP)
    })

  private def roundDownFunction =
    builtinFunction(params = List("n", "scale"), invoke = {
      case List(ValNumber(n), ValNumber(scale)) =>
        round(n, scale, RoundingMode.DOWN)
    })

  private def roundHalfUpFunction =
    builtinFunction(params = List("n", "scale"), invoke = {
      case List(ValNumber(n), ValNumber(scale)) =>
        round(n, scale, RoundingMode.HALF_UP)
    })

  private def roundHalfDownFunction =
    builtinFunction(params = List("n", "scala"), invoke = {
      case List(ValNumber(n), ValNumber(scale)) =>
        round(n, scale, RoundingMode.HALF_DOWN)
    })
}<|MERGE_RESOLUTION|>--- conflicted
+++ resolved
@@ -17,16 +17,10 @@
 
   def functions = Map(
     "decimal" -> List(decimalFunction, decimalFunction3),
-<<<<<<< HEAD
-    "floor" -> List(floorFunction),
-    "ceiling" -> List(ceilingFunction),
+    "floor" -> List(floorFunction, floorFunction2),
+    "ceiling" -> List(ceilingFunction, ceilingFunction2),
     "abs" -> List(absFunction(paramName = "number"),
                   absFunction(paramName = "n")),
-=======
-    "floor" -> List(floorFunction, floorFunction2),
-    "ceiling" -> List(ceilingFunction, ceilingFunction2),
-    "abs" -> List(absFunction(paramName = "number"), absFunction(paramName = "n")),
->>>>>>> 8d75946c
     "modulo" -> List(moduloFunction),
     "sqrt" -> List(sqrtFunction),
     "log" -> List(logFunction),
