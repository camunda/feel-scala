--- conflicted
+++ resolved
@@ -11,10 +11,7 @@
   ValNumber,
   ValString
 }
-<<<<<<< HEAD
 
-=======
->>>>>>> 508
 import java.time.Instant
 import java.time.ZoneId
 import java.time.format.TextStyle
@@ -63,19 +60,6 @@
       }
     )
 
-<<<<<<< HEAD
-=======
-  private def dateTimeFunctionWithZone(
-      function: (Date, String) => Val): ValFunction =
-    builtinFunction(
-      params = List("date", "zone"),
-      invoke = {
-        case List(ValDate(date), ValString(zone)) =>
-          function(date, zone)
-      }
-    )
-
->>>>>>> 508
   private def getDayOfYear(date: Date): ValNumber = {
     val dayOfYear = date.getDayOfYear
     ValNumber(dayOfYear)
@@ -99,11 +83,4 @@
     ValNumber(weekOfYear)
   }
 
-<<<<<<< HEAD
-=======
-  private def getDateTimeInZone(date: Date, zone: String): ValDateTime = {
-    ValDateTime(date.toInstant().atZone(ZoneId.of(zone)))
-  }
-
->>>>>>> 508
 }