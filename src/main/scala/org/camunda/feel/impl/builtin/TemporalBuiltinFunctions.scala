package org.camunda.feel.impl.builtin

import org.camunda.feel.{Date, FeelEngineClock}
import org.camunda.feel.impl.builtin.BuiltinFunction.builtinFunction
import org.camunda.feel.syntaxtree.{
  Val,
  ValDate,
  ValDateTime,
  ValFunction,
  ValLocalDateTime,
  ValNumber,
  ValString
}
import java.time.ZoneId
import java.time.format.TextStyle
import java.time.temporal.TemporalAdjusters
import java.time.temporal.WeekFields
import java.util.Locale
import java.time.ZonedDateTime
import java.time.LocalDateTime

class TemporalBuiltinFunctions(clock: FeelEngineClock) {

  def functions = Map(
    "now" -> List(nowFunction),
    "today" -> List(todayFunction),
    "day of year" -> List(dateTimeFunction(getDayOfYear)),
    "day of week" -> List(dateTimeFunction(getDayOfWeek)),
    "month of year" -> List(dateTimeFunction(getMonthOfYear)),
    "week of year" -> List(dateTimeFunction(getWeekOfYear)),
<<<<<<< HEAD
    "date and time" -> List(dateTimeFunctionWithZone(getDateTimeInZone))
=======
    "last day of month" -> List(dateTimeFunction(getLastDayOfMonth))
>>>>>>> b5bdaa72
  )

  private def nowFunction = builtinFunction(
    params = List.empty,
    invoke = {
      case _ =>
        val now = clock.getCurrentTime
        ValDateTime(now)
    }
  )

  private def todayFunction = builtinFunction(
    params = List.empty,
    invoke = {
      case _ =>
        val today = clock.getCurrentTime.toLocalDate
        ValDate(today)
    }
  )

  private def dateTimeFunction(function: Date => Val): ValFunction =
    builtinFunction(
      params = List("date"),
      invoke = {
        case List(ValDate(date))          => function(date)
        case List(ValDateTime(date))      => function(date.toLocalDate)
        case List(ValLocalDateTime(date)) => function(date.toLocalDate)
      }
    )

  private def dateTimeFunctionWithZone(
      function: (Date, String) => Val): ValFunction =
    builtinFunction(
      params = List("date", "zone"),
      invoke = {
        case List(ValDate(date), ValString(zone)) => function(date, zone)
        case List(ValDateTime(date), ValString(zone)) =>
          function(date.toLocalDate, zone)
        case List(ValLocalDateTime(date), ValString(zone)) =>
          function(date.toLocalDate, zone)
      }
    )

  private def getDayOfYear(date: Date): ValNumber = {
    val dayOfYear = date.getDayOfYear
    ValNumber(dayOfYear)
  }

  private def getDayOfWeek(date: Date): ValString = {
    val dayOfWeek = date.getDayOfWeek
    val displayName = dayOfWeek.getDisplayName(TextStyle.FULL, Locale.ENGLISH)
    ValString(displayName)
  }

  private def getMonthOfYear(date: Date): ValString = {
    val month = date.getMonth
    val displayName = month.getDisplayName(TextStyle.FULL, Locale.ENGLISH)
    ValString(displayName)
  }

  private def getWeekOfYear(date: Date): ValNumber = {
    val temporalField = WeekFields.ISO.weekOfWeekBasedYear()
    val weekOfYear = date.get(temporalField)
    ValNumber(weekOfYear)
  }

<<<<<<< HEAD
  private def getDateTimeInZone(date: Date, zone: String): ValDateTime = {
    ValDate(ZonedDateTime.of(date, ZoneId.of(zone)))
=======
  private def getLastDayOfMonth(date: Date): ValDate = {
    ValDate(date.`with`(TemporalAdjusters.lastDayOfMonth()))
>>>>>>> b5bdaa72
  }

}<|MERGE_RESOLUTION|>--- conflicted
+++ resolved
@@ -28,11 +28,7 @@
     "day of week" -> List(dateTimeFunction(getDayOfWeek)),
     "month of year" -> List(dateTimeFunction(getMonthOfYear)),
     "week of year" -> List(dateTimeFunction(getWeekOfYear)),
-<<<<<<< HEAD
-    "date and time" -> List(dateTimeFunctionWithZone(getDateTimeInZone))
-=======
-    "last day of month" -> List(dateTimeFunction(getLastDayOfMonth))
->>>>>>> b5bdaa72
+    "datetime and zone" -> List(dateTimeFunctionWithZone(getDateTimeInZone))
   )
 
   private def nowFunction = builtinFunction(
@@ -64,15 +60,15 @@
     )
 
   private def dateTimeFunctionWithZone(
-      function: (Date, String) => Val): ValFunction =
+      function: (String, String) => Val): ValFunction =
     builtinFunction(
       params = List("date", "zone"),
       invoke = {
-        case List(ValDate(date), ValString(zone)) => function(date, zone)
-        case List(ValDateTime(date), ValString(zone)) =>
-          function(date.toLocalDate, zone)
-        case List(ValLocalDateTime(date), ValString(zone)) =>
-          function(date.toLocalDate, zone)
+        case List(ValString(date), ValString(zone)) => function(date, zone)
+        case List(ValString(date), ValString(zone)) =>
+          function(date, zone)
+        case List(ValString(date), ValString(zone)) =>
+          function(date, zone)
       }
     )
 
@@ -99,13 +95,11 @@
     ValNumber(weekOfYear)
   }
 
-<<<<<<< HEAD
-  private def getDateTimeInZone(date: Date, zone: String): ValDateTime = {
-    ValDate(ZonedDateTime.of(date, ZoneId.of(zone)))
-=======
-  private def getLastDayOfMonth(date: Date): ValDate = {
-    ValDate(date.`with`(TemporalAdjusters.lastDayOfMonth()))
->>>>>>> b5bdaa72
+  private def getDateTimeInZone(date: String, zone: String): ValDateTime = {
+    ValDateTime(
+      ZonedDateTime
+        .of(LocalDateTime.parse(date), ZoneId.of(zone))
+    )
   }
 
 }