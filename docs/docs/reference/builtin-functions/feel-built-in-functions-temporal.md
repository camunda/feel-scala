--- conflicted
+++ resolved
@@ -99,11 +99,7 @@
 // duration("P2M")
 ```
 
-<<<<<<< HEAD
-## getLastDayOfMonth()
-=======
-## getLastDayOfTheMonth()
->>>>>>> 9695bdd2
+## abs()
 
 Returns the last day of the month value of a date.
 
