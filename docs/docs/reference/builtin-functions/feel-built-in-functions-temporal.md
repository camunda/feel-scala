--- conflicted
+++ resolved
@@ -99,11 +99,7 @@
 // duration("P2M")
 ```
 
-<<<<<<< HEAD
 ## getLastDayOfMonth()
-=======
-## getLastDayOfTheMonth()
->>>>>>> 9695bdd2
 
 Returns the last day of the month value of a date.
 
@@ -112,6 +108,6 @@
 - result: date
 
 ```js
-getLastDayOfTheMonth(date("2022-10-1"))
+getLastDayOfMonth(date("2022-10-1"))
 // date("2022-10-31"))
 ```