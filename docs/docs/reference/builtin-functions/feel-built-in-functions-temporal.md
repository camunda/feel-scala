---
id: feel-built-in-functions-temporal
title: Temporal functions
description: "This document outlines built-in temporal functions and examples."
---

## now()

Returns the current date and time including the timezone.

- parameters: no
- result: date-time with timezone

```js
now()
// date and time("2020-07-31T14:27:30@Europe/Berlin")
```

## today()

Returns the current date.

- parameters: no
- result: date

```js
today()
// date("2020-07-31")
```

## day of week()

Returns the day of the week according to the Gregorian calendar. Note that it always returns the English name of the day.

- parameters:
  - `date`: date/date-time
- result: string

```js
day of week(date("2019-09-17"))
// "Tuesday"
```

## day of year()

Returns the Gregorian number of the day within the year.

- parameters:
  - `date`: date/date-time
- result: number

```js
day of year(date("2019-09-17"))
// 260
```

## week of year()

Returns the Gregorian number of the week within the year, according to ISO 8601.

- parameters:
  - `date`: date/date-time
- result: number

```js
week of year(date("2019-09-17"))
// 38
```

## month of year()

Returns the month of the week according to the Gregorian calendar. Note that it always returns the English name of the month.

- parameters:
  - `date`: date/date-time
- result: string

```js
month of year(date("2019-09-17"))
// "September"
```

## abs()

Returns the absolute value of a given duration.

- parameters:
  - `n`: days-time-duration/years-months-duration
- result: duration

```js
abs(duration("-PT5H"))
// "duration("PT5H")"

abs(duration("PT5H"))
// "duration("PT5H")"

abs(duration("-P2M"))
// duration("P2M")
<<<<<<< HEAD
=======
```

## last day of month()

Takes the month of the given date or date-time value and returns the last day of this month.

- parameters:
  - `date`: date/date-time
- result: date

```js
last day of month(date("2022-10-01"))
// date("2022-10-31"))

last day of month(date and time("2022-10-16T12:00:00"))
// date("2022-10-31"))
>>>>>>> 5345221d
```<|MERGE_RESOLUTION|>--- conflicted
+++ resolved
@@ -97,8 +97,6 @@
 
 abs(duration("-P2M"))
 // duration("P2M")
-<<<<<<< HEAD
-=======
 ```
 
 ## last day of month()
@@ -115,5 +113,4 @@
 
 last day of month(date and time("2022-10-16T12:00:00"))
 // date("2022-10-31"))
->>>>>>> 5345221d
 ```