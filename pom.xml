<?xml version="1.0" encoding="UTF-8"?>
<project xmlns="http://maven.apache.org/POM/4.0.0" xmlns:xsi="http://www.w3.org/2001/XMLSchema-instance" xsi:schemaLocation="http://maven.apache.org/POM/4.0.0 http://maven.apache.org/xsd/maven-4.0.0.xsd">
  <modelVersion>4.0.0</modelVersion>

  <parent>
    <groupId>org.camunda</groupId>
    <artifactId>camunda-bpm-release-parent</artifactId>
<<<<<<< HEAD
    <version>2.5.0</version>
=======
    <version>2.4.0</version>
>>>>>>> 85711685
    <relativePath />
  </parent>

  <groupId>org.camunda.feel</groupId>
  <artifactId>feel-engine</artifactId>
  <version>1.20.0-SNAPSHOT</version>
  <name>FEEL Scala Engine</name>

  <properties>
    <scala.version>2.13.16</scala.version>
    <scala.binary.version>2.13.6</scala.binary.version>
    <version.log4j>2.25.0</version.log4j>
    <version.uuid>5.1.0</version.uuid>

    <plugin.version.shade>3.6.0</plugin.version.shade>
    <plugin.version.gpg>1.6</plugin.version.gpg>
    <plugin.version.javadoc>2.9.1</plugin.version.javadoc>

    <encoding>UTF-8</encoding>

    <project.build.sourceEncoding>${encoding}</project.build.sourceEncoding>
    <project.build.resourceEncoding>${encoding}</project.build.resourceEncoding>
    <skip-third-party-bom>false</skip-third-party-bom>
  </properties>

  <dependencyManagement>
    <dependencies>

      <dependency>
        <groupId>org.scala-lang</groupId>
        <artifactId>scala-library</artifactId>
        <version>${scala.version}</version>
      </dependency>

      <dependency>
        <groupId>org.scalatest</groupId>
        <artifactId>scalatest_2.13</artifactId>
        <version>3.2.10</version>
      </dependency>

      <dependency>
        <groupId>org.slf4j</groupId>
        <artifactId>slf4j-api</artifactId>
        <version>1.7.25</version>
      </dependency>

      <dependency>
        <groupId>org.apache.logging.log4j</groupId>
        <artifactId>log4j-api</artifactId>
        <version>${version.log4j}</version>
      </dependency>

      <dependency>
        <groupId>org.apache.logging.log4j</groupId>
        <artifactId>log4j-core</artifactId>
        <version>${version.log4j}</version>
      </dependency>

      <dependency>
        <groupId>org.apache.logging.log4j</groupId>
        <artifactId>log4j-slf4j-impl</artifactId>
        <version>${version.log4j}</version>
      </dependency>

    </dependencies>
  </dependencyManagement>

  <dependencies>

    <dependency>
      <groupId>org.scala-lang</groupId>
      <artifactId>scala-library</artifactId>
    </dependency>

    <dependency>
      <groupId>com.lihaoyi</groupId>
      <artifactId>fastparse_2.13</artifactId>
      <version>3.1.1</version>
    </dependency>

    <dependency>
      <groupId>org.slf4j</groupId>
      <artifactId>slf4j-api</artifactId>
    </dependency>

    <dependency>
      <groupId>com.fasterxml.uuid</groupId>
      <artifactId>java-uuid-generator</artifactId>
      <version>${version.uuid}</version>
    </dependency>

    <dependency>
      <groupId>org.scalatest</groupId>
      <artifactId>scalatest_2.13</artifactId>
      <scope>test</scope>
    </dependency>

    <dependency>
      <groupId>org.apache.logging.log4j</groupId>
      <artifactId>log4j-api</artifactId>
      <scope>test</scope>
    </dependency>

    <dependency>
      <groupId>org.apache.logging.log4j</groupId>
      <artifactId>log4j-core</artifactId>
      <scope>test</scope>
    </dependency>

    <dependency>
      <groupId>org.apache.logging.log4j</groupId>
      <artifactId>log4j-slf4j-impl</artifactId>
      <scope>test</scope>
    </dependency>

  </dependencies>

  <build>
    <defaultGoal>clean install</defaultGoal>

    <pluginManagement>
      <plugins>
        <plugin>
          <groupId>org.apache.maven.plugins</groupId>
          <artifactId>maven-site-plugin</artifactId>
          <version>3.21.0</version>
        </plugin>
        <plugin>
          <groupId>org.apache.maven.plugins</groupId>
          <artifactId>maven-project-info-reports-plugin</artifactId>
          <version>3.9.0</version>
        </plugin>
        <plugin>
          <artifactId>maven-jar-plugin</artifactId>
          <version>3.4.2</version>
          <configuration>
            <useDefaultManifestFile>false</useDefaultManifestFile>
          </configuration>
        </plugin>
        <plugin>
          <groupId>org.apache.maven.plugins</groupId>
          <artifactId>maven-gpg-plugin</artifactId>
          <configuration>
            <gpgArguments>
              <arg>--pinentry-mode</arg>
              <arg>loopback</arg>
            </gpgArguments>
          </configuration>
        </plugin>

      </plugins>
    </pluginManagement>

    <plugins>

      <plugin>
        <groupId>net.alchim31.maven</groupId>
        <artifactId>scala-maven-plugin</artifactId>
        <version>4.9.5</version>
        <configuration>
          <scalaCompatVersion>${scala.binary.version}</scalaCompatVersion>
          <scalaVersion>${scala.version}</scalaVersion>
        </configuration>
        <executions>
          <execution>
            <id>scala-compile-first</id>
            <phase>process-resources</phase>
            <goals>
              <goal>add-source</goal>
              <goal>compile</goal>
            </goals>
          </execution>
          <execution>
            <id>scala-test-compile</id>
            <phase>process-test-resources</phase>
            <goals>
              <goal>testCompile</goal>
            </goals>
          </execution>
          <execution>
            <id>scala-doc</id>
            <phase>package</phase>
            <goals>
              <goal>doc-jar</goal>
            </goals>
          </execution>
        </executions>
      </plugin>

      <plugin>
        <groupId>org.apache.maven.plugins</groupId>
        <artifactId>maven-surefire-plugin</artifactId>
        <version>3.5.3</version>
        <configuration>
          <skipTests>true</skipTests>
        </configuration>
      </plugin>

      <plugin>
        <groupId>org.scalatest</groupId>
        <artifactId>scalatest-maven-plugin</artifactId>
        <version>2.2.0</version>
        <configuration>
          <reportsDirectory>${project.build.directory}/surefire-reports</reportsDirectory>
          <junitxml>.</junitxml>
          <filereports>TestSuite.txt</filereports>
        </configuration>
        <executions>
          <execution>
            <id>test</id>
            <goals>
              <goal>test</goal>
            </goals>
          </execution>
        </executions>
      </plugin>

      <plugin>
        <artifactId>maven-assembly-plugin</artifactId>
        <version>3.7.1</version>
        <configuration>
          <descriptors>
            <descriptor>assembly-complete.xml</descriptor>
          </descriptors>
        </configuration>
        <executions>
          <execution>
            <id>make-assembly</id>
            <phase>package</phase>
            <goals>
              <goal>single</goal>
            </goals>
          </execution>
        </executions>
      </plugin>

      <plugin>
        <groupId>org.antipathy</groupId>
        <artifactId>mvn-scalafmt_2.13</artifactId>
        <version>1.1.1684076452.9f83818</version>
        <configuration>
          <configLocation>${project.basedir}/.scalafmt.conf</configLocation>
        </configuration>
      </plugin>

      <plugin>
        <groupId>org.codehaus.mojo</groupId>
        <artifactId>clirr-maven-plugin</artifactId>
        <version>2.8</version>
        <executions>
          <execution>
            <goals>
              <goal>check</goal>
            </goals>
          </execution>
        </executions>
        <configuration>
          <excludes>
            <!-- public API only -->
            <exclude>org/camunda/feel/impl/**</exclude>
            <!-- Clirr has problems with the inner classes that are generated by Scala (ending with "$") -->
            <exclude>org/camunda/feel/**/*$</exclude>
            <exclude>org/camunda/feel/**/*$anonfun*</exclude>
          </excludes>
          <ignored>
            <ignored>
              <!-- ignore changes of the FEEL engine constructor, Java application should use the builder instead -->
              <className>org/camunda/feel/FeelEngine</className>
              <differenceType>7004</differenceType>
              <method>FeelEngine(*)</method>
            </ignored>
            <!-- ignore changes of a private generated method -->
            <ignored>
              <className>org/camunda/feel/FeelEngine</className>
              <differenceType>7006</differenceType>
              <method>* $anonfun*(*)</method>
              <to>*</to>
            </ignored>
            <!-- Clirr has problems with the inner methods that are generated by Scala (containing "$") -->
            <ignored>
              <className>org/camunda/feel/FeelEngine</className>
              <differenceType>7004</differenceType>
              <method>* $anonfun*(*)</method>
            </ignored>
            <ignored>
              <className>org/camunda/feel/**</className>
              <differenceType>7002</differenceType>
              <method>* $anonfun*(*)</method>
            </ignored>
            <ignored>
              <!-- allow new methods in the interface-->
              <className>org/camunda/feel/**</className>
              <differenceType>7012</differenceType>
              <method>*</method>
            </ignored>
            <!-- ignore changes in the abstract syntax tree - only used by the interpreter -->
            <ignored>
              <className>org/camunda/feel/syntaxtree/Interval</className>
              <differenceType>8001</differenceType>
            </ignored>
            <ignored>
              <className>org/camunda/feel/syntaxtree/IntervalBoundary</className>
              <differenceType>8001</differenceType>
            </ignored>
            <ignored>
              <className>org/camunda/feel/syntaxtree/ClosedIntervalBoundary</className>
              <differenceType>8001</differenceType>
            </ignored>
            <ignored>
              <className>org/camunda/feel/syntaxtree/OpenIntervalBoundary</className>
              <differenceType>8001</differenceType>
            </ignored>
            <ignored>
              <className>org/camunda/feel/syntaxtree/Range</className>
              <differenceType>8001</differenceType>
            </ignored>
            <!-- ignore visibility change of internal fields -->
            <ignored>
              <className>org/camunda/feel/FeelEngine</className>
              <differenceType>7009</differenceType>
              <method>* interpreter()</method>
            </ignored>
            <ignored>
              <className>org/camunda/feel/FeelEngine</className>
              <differenceType>7009</differenceType>
              <method>* validator()</method>
            </ignored>
            <!-- ignore auto-generated Scala functions -->
            <ignored>
              <className>org/camunda/feel/syntaxtree/**</className>
              <differenceType>7002</differenceType>
              <method>scala.Function1 andThen(scala.Function1)</method>
            </ignored>
            <ignored>
              <className>org/camunda/feel/syntaxtree/**</className>
              <differenceType>7002</differenceType>
              <method>scala.Function1 compose(scala.Function1)</method>
            </ignored>
            <!-- ignore changes in FeelEngineBuilder -->
            <ignored>
              <className>org/camunda/feel/api/FeelEngineBuilder</className>
              <differenceType>7002</differenceType>
              <method>scala.Function1 curried()</method>
            </ignored>
            <ignored>
              <className>org/camunda/feel/api/FeelEngineBuilder</className>
              <differenceType>7002</differenceType>
              <method>scala.Function1 tupled()</method>
            </ignored>
          </ignored>
        </configuration>
      </plugin>

      <plugin>
        <groupId>org.apache.maven.plugins</groupId>
        <artifactId>maven-shade-plugin</artifactId>
        <version>${plugin.version.shade}</version>
        <executions>
          <execution>
            <phase>package</phase>
            <goals>
              <goal>shade</goal>
            </goals>
            <configuration>
              <shadedArtifactAttached>true</shadedArtifactAttached>
              <shadedClassifierName>scala-shaded</shadedClassifierName>
              <!-- avoid creating a reduced pom - see https://github.com/camunda/feel-scala/issues/450 -->
              <createDependencyReducedPom>false</createDependencyReducedPom>
              <promoteTransitiveDependencies>false</promoteTransitiveDependencies>
              <createSourcesJar>true</createSourcesJar>
              <keepDependenciesWithProvidedScope>true</keepDependenciesWithProvidedScope>

              <artifactSet>
                <excludes>
                  <exclude>org.slf4j:slf4j-api</exclude>
                </excludes>
              </artifactSet>

              <filters>
                <filter>
                  <artifact>*:*</artifact>
                  <excludes>
                    <exclude>META-INF/MANIFEST.MF</exclude>
                  </excludes>
                </filter>
              </filters>

              <relocations>
                <relocation>
                  <pattern>scala</pattern>
                  <shadedPattern>camundajar.impl.scala</shadedPattern>
                </relocation>

                <relocation>
                  <pattern>fastparse</pattern>
                  <shadedPattern>camundajar.impl.fastparse</shadedPattern>
                </relocation>
                <relocation>
                  <pattern>geny</pattern>
                  <shadedPattern>camundajar.impl.geny</shadedPattern>
                </relocation>
                <relocation>
                  <pattern>sourcecode</pattern>
                  <shadedPattern>camundajar.impl.sourcecode</shadedPattern>
                </relocation>

                <relocation>
                  <pattern>com.fasterxml.uuid</pattern>
                  <shadedPattern>camundajar.impl.com.fasterxml.uuid</shadedPattern>
                </relocation>

              </relocations>

            </configuration>
          </execution>
        </executions>
      </plugin>

      <!-- license plugin -->
      <plugin>
        <groupId>com.mycila</groupId>
        <artifactId>license-maven-plugin</artifactId>
        <configuration>
          <includes>
            <include>**/*.scala</include>
            <include>**/*.java</include>
          </includes>
          <mapping>
            <java>SLASHSTAR_STYLE</java>
            <scala>SLASHSTAR_STYLE</scala>
          </mapping>
        </configuration>
      </plugin>

    </plugins>

  </build>

  <profiles>
    <!-- profile to auto format -->
    <profile>
      <id>autoFormat</id>
      <activation>
        <activeByDefault>true</activeByDefault>
      </activation>
      <build>
        <plugins>
          <plugin>
            <groupId>org.antipathy</groupId>
            <artifactId>mvn-scalafmt_2.13</artifactId>
            <executions>
              <execution>
                <id>scala-format</id>
                <phase>validate</phase>
                <goals>
                  <goal>format</goal>
                </goals>
              </execution>
            </executions>
          </plugin>

          <plugin>
            <groupId>com.mycila</groupId>
            <artifactId>license-maven-plugin</artifactId>
            <executions>
              <execution>
                <id>add-license</id>
                <goals>
                  <goal>format</goal>
                </goals>
                <phase>process-sources</phase>
              </execution>
            </executions>
          </plugin>
        </plugins>
      </build>
    </profile>

    <!-- profile to perform strict validation checks -->
    <profile>
      <id>checkFormat</id>
      <build>
        <plugins>
          <plugin>
            <groupId>org.antipathy</groupId>
            <artifactId>mvn-scalafmt_2.13</artifactId>
            <executions>
              <execution>
                <id>scala-format</id>
                <phase>validate</phase>
                <goals>
                  <goal>format</goal>
                </goals>
              </execution>
            </executions>
          </plugin>

          <plugin>
            <groupId>com.mycila</groupId>
            <artifactId>license-maven-plugin</artifactId>
            <executions>
              <execution>
                <id>check-license</id>
                <goals>
                  <goal>check</goal>
                </goals>
                <phase>validate</phase>
              </execution>
            </executions>
          </plugin>
        </plugins>
      </build>
    </profile>
  </profiles>

  <licenses>
    <license>
      <name>The Apache Software License, Version 2.0</name>
      <url>http://www.apache.org/licenses/LICENSE-2.0.txt</url>
    </license>
  </licenses>

  <scm>
    <connection>scm:git:https://${env.GITHUB_TOKEN_USR}:${env.GITHUB_TOKEN_PSW}@github.com/camunda/feel-scala.git</connection>
    <developerConnection>scm:git:https://${env.GITHUB_TOKEN_USR}:${env.GITHUB_TOKEN_PSW}@github.com/camunda/feel-scala.git</developerConnection>
    <tag>HEAD</tag>
    <url>https://github.com/camunda/feel-scala</url>
  </scm>

</project><|MERGE_RESOLUTION|>--- conflicted
+++ resolved
@@ -5,11 +5,7 @@
   <parent>
     <groupId>org.camunda</groupId>
     <artifactId>camunda-bpm-release-parent</artifactId>
-<<<<<<< HEAD
     <version>2.5.0</version>
-=======
-    <version>2.4.0</version>
->>>>>>> 85711685
     <relativePath />
   </parent>
 
