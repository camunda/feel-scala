package org.camunda.feel.interpreter

import org.camunda.feel._

/**
  * FEEL supports the following datatypes:
  * number
  * string
  * boolean
  * days and time duration
  * years and months duration
  * time
  * date and time
Duration and date/time datatypes have no literal syntax. They must be constructed from a string representation using a
built-in function (10.3.4.1).
  *
  * @author Philipp Ossler
  */
<<<<<<< HEAD
sealed trait Val extends Ordered[Val] {

  override def compare(that: Val): Int = (this, that) match {
    case (ValNumber(x), ValNumber(y))               => x compare y
    case (ValString(x), ValString(y))               => x compare y
    case (ValDate(x), ValDate(y))                   => x.compareTo(y)
    case (ValLocalTime(x), ValLocalTime(y))         => x.compareTo(y)
    case (ValTime(x), ValTime(y))                   => x.compareTo(y)
    case (ValLocalDateTime(x), ValLocalDateTime(y)) => x.compareTo(y)
    case (ValDateTime(x), ValDateTime(y))           => x.compareTo(y)
    case (ValYearMonthDuration(x), ValYearMonthDuration(y)) =>
      x.toTotalMonths compare y.toTotalMonths
    case (ValDayTimeDuration(x), ValDayTimeDuration(y)) => x.compareTo(y)
    case _ =>
      throw new IllegalArgumentException(s"$this can not be compared to $that")
  }

  def isComparable: Boolean = this match {
    case _: ValNumber            => true
    case _: ValString            => true
    case _: ValDate              => true
    case _: ValLocalTime         => true
    case _: ValTime              => true
    case _: ValLocalDateTime     => true
    case _: ValDateTime          => true
    case _: ValYearMonthDuration => true
    case _: ValDayTimeDuration   => true
    case ValList(list) =>
      list.headOption
        .map(head =>
          head.isComparable && list.forall(_.getClass == head.getClass))
        .getOrElse(false)
    case _ => false
=======
sealed trait Val {

  def toEither: Either[ValError, Val] = this match {
    case e: ValError => Left(e)
    case v           => Right(v)
  }

  def toOption: Option[Val] = this match {
    case e: ValError => None
    case v           => Some(v)
>>>>>>> 527b0656
  }

}

case class ValNumber(value: Number) extends Val

case class ValBoolean(value: Boolean) extends Val

case class ValString(value: String) extends Val

case class ValDate(value: Date) extends Val

case class ValLocalTime(value: LocalTime) extends Val

case class ValTime(value: Time) extends Val

case class ValLocalDateTime(value: LocalDateTime) extends Val

case class ValDateTime(value: DateTime) extends Val

case class ValYearMonthDuration(value: YearMonthDuration) extends Val

case class ValDayTimeDuration(value: DayTimeDuration) extends Val

case class ValError(error: String) extends Val

case object ValNull extends Val

case class ValFunction(params: List[String],
                       invoke: List[Val] => Val,
                       hasVarArgs: Boolean = false)
    extends Val {

  val paramSet: Set[String] = params.toSet
}

case class ValContext(context: Context) extends Val

case class ValList(items: List[Val]) extends Val<|MERGE_RESOLUTION|>--- conflicted
+++ resolved
@@ -16,7 +16,6 @@
   *
   * @author Philipp Ossler
   */
-<<<<<<< HEAD
 sealed trait Val extends Ordered[Val] {
 
   override def compare(that: Val): Int = (this, that) match {
@@ -50,8 +49,7 @@
           head.isComparable && list.forall(_.getClass == head.getClass))
         .getOrElse(false)
     case _ => false
-=======
-sealed trait Val {
+  }
 
   def toEither: Either[ValError, Val] = this match {
     case e: ValError => Left(e)
@@ -61,7 +59,6 @@
   def toOption: Option[Val] = this match {
     case e: ValError => None
     case v           => Some(v)
->>>>>>> 527b0656
   }
 
 }
