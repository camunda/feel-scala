--- conflicted
+++ resolved
@@ -10,11 +10,7 @@
 val feelEngine = new FeelEngine()
 
 // define a shortcut function for evaluation
-<<<<<<< HEAD
-def feel(expression: String, context: Map[String, Any] = Map.empty) = {
-=======
 def feel(expression: String, context: Map[String, Any] = Map.empty): Unit = {
->>>>>>> 740e854d
   val evalResult = feelEngine.evalExpression(expression, context)
   printResult(evalResult)
 }
@@ -37,11 +33,7 @@
   }
 }
 
-<<<<<<< HEAD
-private def printResult(evalResult: Either[FeelEngine.Failure, Any]) = {
-=======
 private def printResult(evalResult: Either[FeelEngine.Failure, Any]): Unit = {
->>>>>>> 740e854d
   evalResult match {
     case Right(result) => println(fansi.Color.LightGreen(s"> $result"))
     case Left(failure) => println(fansi.Color.LightRed(s"> $failure"))
@@ -77,4 +69,4 @@
 println(fansi.Color.LightBlue("""> Provide variables as Map using 'feel("x + 3", Map("x" -> 2))'"""))
 println(fansi.Color.LightBlue("""> Provide variables as JSON string using 'feel("x + 3", "{ \"x\" : 2 }")'"""))
 
-// usage: amm --predef feel-repl.sc
+// usage: amm --predef feel-repl.sc